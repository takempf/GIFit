--- conflicted
+++ resolved
@@ -294,15 +294,9 @@
 
 	&.gifit-app--inactive {
 		visibility: hidden;
-<<<<<<< HEAD
-		opacity: 0;
-		transform: translateY( 325px ) scaleX( 0.8 );
-		transition: transform 250ms @ease_in_expo, opacity 250ms @ease_in_expo, visibility 0 250ms;
-=======
 		opacity: 0.75;
 		transform: translate3d( 0, 325px, 0 ) scaleX( 0.8 );
 		transition: transform 250ms @ease_in_expo, opacity 250ms @ease_in_expo, visibility 1ms 250ms;
->>>>>>> 894bab21
 	}
 
 	&.gifit-app--status-generating,
